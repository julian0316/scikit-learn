"""Base and mixin classes for nearest neighbors"""
# Authors: Jake Vanderplas <vanderplas@astro.washington.edu>
#          Fabian Pedregosa <fabian.pedregosa@inria.fr>
#          Alexandre Gramfort <alexandre.gramfort@inria.fr>
#          Sparseness support by Lars Buitinck <L.J.Buitinck@uva.nl>
#          Multi-output support by Arnaud Joly <a.joly@ulg.ac.be>
#
# License: BSD 3 clause (C) INRIA, University of Amsterdam
import warnings
from abc import ABCMeta, abstractmethod

import numpy as np
from scipy.sparse import csr_matrix, issparse

from .ball_tree import BallTree
from .kd_tree import KDTree
from ..base import BaseEstimator
from ..metrics import pairwise_distances
from ..metrics.pairwise import PAIRWISE_DISTANCE_FUNCTIONS
from ..utils import check_X_y, check_array
from ..utils.fixes import argpartition
from ..utils.validation import DataConversionWarning
from ..utils.validation import NotFittedError
from ..externals import six


VALID_METRICS = dict(ball_tree=BallTree.valid_metrics,
                     kd_tree=KDTree.valid_metrics,
                     # The following list comes from the
                     # sklearn.metrics.pairwise doc string
                     brute=(list(PAIRWISE_DISTANCE_FUNCTIONS.keys()) +
                            ['braycurtis', 'canberra', 'chebyshev',
                             'correlation', 'cosine', 'dice', 'hamming',
                             'jaccard', 'kulsinski', 'mahalanobis',
                             'matching', 'minkowski', 'rogerstanimoto',
                             'russellrao', 'seuclidean', 'sokalmichener',
                             'sokalsneath', 'sqeuclidean',
                             'yule', 'wminkowski']))


VALID_METRICS_SPARSE = dict(ball_tree=[],
                            kd_tree=[],
                            brute=PAIRWISE_DISTANCE_FUNCTIONS.keys())


class NeighborsWarning(UserWarning):
    pass


# Make sure that NeighborsWarning are displayed more than once
warnings.simplefilter("always", NeighborsWarning)


def _check_weights(weights):
    """Check to make sure weights are valid"""
    if weights in (None, 'uniform', 'distance'):
        return weights
    elif callable(weights):
        return weights
    else:
        raise ValueError("weights not recognized: should be 'uniform', "
                         "'distance', or a callable function")


def _get_weights(dist, weights):
    """Get the weights from an array of distances and a parameter ``weights``

    Parameters
    ===========
    dist: ndarray
        The input distances
    weights: {'uniform', 'distance' or a callable}
        The kind of weighting used

    Returns
    ========
    weights_arr: array of the same shape as ``dist``
        if ``weights == 'uniform'``, then returns None
    """
    if weights in (None, 'uniform'):
        return None
    elif weights == 'distance':
        # if user attempts to classify a point that was zero distance from one
        # or more training points, those training points are weighted as 1.0
        # and the other points as 0.0
        if dist.dtype is np.dtype(object):
            for point_dist_i, point_dist in enumerate(dist):
                # check if point_dist is iterable
                # (ex: RadiusNeighborClassifier.predict may set an element of
                # dist to 1e-6 to represent an 'outlier')
                if hasattr(point_dist, '__contains__') and 0. in point_dist:
                    dist[point_dist_i] = point_dist == 0.
                else:
                    dist[point_dist_i] = 1. / point_dist
        else:
            with np.errstate(divide='ignore'):
                dist = 1. / dist
            inf_mask = np.isinf(dist)
            inf_row = np.any(inf_mask, axis=1)
            dist[inf_row] = inf_mask[inf_row]
        return dist
    elif callable(weights):
        return weights(dist)
    else:
        raise ValueError("weights not recognized: should be 'uniform', "
                         "'distance', or a callable function")


class NeighborsBase(six.with_metaclass(ABCMeta, BaseEstimator)):
    """Base class for nearest neighbors estimators."""

    @abstractmethod
    def __init__(self):
        pass

    def _init_params(self, n_neighbors=None, radius=None,
                     algorithm='auto', leaf_size=30, metric='minkowski',
                     p=2, metric_params=None, **kwargs):
        if kwargs:
            warnings.warn("Passing additional arguments to the metric "
                          "function as **kwargs is deprecated "
                          "and will no longer be supported in 0.18. "
                          "Use metric_params instead.",
                          DeprecationWarning, stacklevel=3)
            if metric_params is None:
                metric_params = {}
            metric_params.update(kwargs)

        self.n_neighbors = n_neighbors
        self.radius = radius
        self.algorithm = algorithm
        self.leaf_size = leaf_size
        self.metric = metric
        self.metric_params = metric_params
        self.p = p

        if algorithm not in ['auto', 'brute',
                             'kd_tree', 'ball_tree']:
            raise ValueError("unrecognized algorithm: '%s'" % algorithm)

        if algorithm == 'auto':
            alg_check = 'ball_tree'
        else:
            alg_check = algorithm

        if callable(metric):
            if algorithm == 'kd_tree':
                # callable metric is only valid for brute force and ball_tree
                raise ValueError(
                    "kd_tree algorithm does not support callable metric '%s'"
                    % metric)
        elif metric not in VALID_METRICS[alg_check]:
            raise ValueError("Metric '%s' not valid for algorithm '%s'"
                             % (metric, algorithm))

        if self.metric_params is not None and 'p' in self.metric_params:
            warnings.warn("Parameter p is found in metric_params. "
                          "The corresponding parameter from __init__ "
                          "is ignored.", SyntaxWarning, stacklevel=3)
            effective_p = metric_params['p']
        else:
            effective_p = self.p

        if self.metric in ['wminkowski', 'minkowski'] and effective_p < 1:
            raise ValueError("p must be greater than one for minkowski metric")

        self._fit_X = None
        self._tree = None
        self._fit_method = None

    def _fit(self, X):
        if self.metric_params is None:
            self.effective_metric_params_ = {}
        else:
            self.effective_metric_params_ = self.metric_params.copy()
<<<<<<< HEAD

        effective_p = self.effective_metric_params_.get('p', self.p)
        if self.metric in ['wminkowski', 'minkowski']:
            self.effective_metric_params_['p'] = effective_p

=======

        effective_p = self.effective_metric_params_.get('p', self.p)
        if self.metric in ['wminkowski', 'minkowski']:
            self.effective_metric_params_['p'] = effective_p

>>>>>>> 09dc09a1
        self.effective_metric_ = self.metric
        # For minkowski distance, use more efficient methods where available
        if self.metric == 'minkowski':
            p = self.effective_metric_params_.pop('p', 2)
            if p < 1:
                raise ValueError("p must be greater than one "
                                 "for minkowski metric")
            elif p == 1:
                self.effective_metric_ = 'manhattan'
            elif p == 2:
                self.effective_metric_ = 'euclidean'
            elif p == np.inf:
                self.effective_metric_ = 'chebyshev'
            else:
                self.effective_metric_params_['p'] = p

        if isinstance(X, NeighborsBase):
            self._fit_X = X._fit_X
            self._tree = X._tree
            self._fit_method = X._fit_method
            return self

        elif isinstance(X, BallTree):
            self._fit_X = X.data
            self._tree = X
            self._fit_method = 'ball_tree'
            return self

        elif isinstance(X, KDTree):
            self._fit_X = X.data
            self._tree = X
            self._fit_method = 'kd_tree'
            return self

        X = check_array(X, accept_sparse='csr')

        n_samples = X.shape[0]
        if n_samples == 0:
            raise ValueError("n_samples must be greater than 0")

        if issparse(X):
            if self.algorithm not in ('auto', 'brute'):
                warnings.warn("cannot use tree with sparse input: "
                              "using brute force")
            if self.effective_metric_ not in VALID_METRICS_SPARSE['brute']:
                raise ValueError("metric '%s' not valid for sparse input"
                                 % self.effective_metric_)
            self._fit_X = X.copy()
            self._tree = None
            self._fit_method = 'brute'
            return self

        self._fit_method = self.algorithm
        self._fit_X = X

        if self._fit_method == 'auto':
            # A tree approach is better for small number of neighbors,
            # and KDTree is generally faster when available
            if (self.n_neighbors is None
                    or self.n_neighbors < self._fit_X.shape[0] // 2):
                if self.effective_metric_ in VALID_METRICS['kd_tree']:
                    self._fit_method = 'kd_tree'
                else:
                    self._fit_method = 'ball_tree'
            else:
                self._fit_method = 'brute'

        if self._fit_method == 'ball_tree':
            self._tree = BallTree(X, self.leaf_size,
                                  metric=self.effective_metric_,
                                  **self.effective_metric_params_)
        elif self._fit_method == 'kd_tree':
            self._tree = KDTree(X, self.leaf_size,
                                metric=self.effective_metric_,
                                **self.effective_metric_params_)
        elif self._fit_method == 'brute':
            self._tree = None
        else:
            raise ValueError("algorithm = '%s' not recognized"
                             % self.algorithm)
        return self


class KNeighborsMixin(object):
    """Mixin for k-neighbors searches"""

    def kneighbors(self, X=None, n_neighbors=None, return_distance=True):
        """Finds the K-neighbors of a point.

        Returns distance

        Parameters
        ----------
        X : array-like, last dimension same as that of fit data, optional
            The query point or points.
            If not provided, neighbors of each indexed point are returned.
            In this case, the query point is not considered its own neighbor.

        n_neighbors : int
            Number of neighbors to get (default is the value
            passed to the constructor).

        return_distance : boolean, optional. Defaults to True.
            If False, distances will not be returned

        Returns
        -------
        dist : array
            Array representing the lengths to points, only present if
            return_distance=True

        ind : array
            Indices of the nearest points in the population matrix.

        Examples
        --------
        In the following example, we construct a NeighborsClassifier
        class from an array representing our data set and ask who's
        the closest point to [1,1,1]

        >>> samples = [[0., 0., 0.], [0., .5, 0.], [1., 1., .5]]
        >>> from sklearn.neighbors import NearestNeighbors
        >>> neigh = NearestNeighbors(n_neighbors=1)
        >>> neigh.fit(samples) # doctest: +ELLIPSIS
        NearestNeighbors(algorithm='auto', leaf_size=30, ...)
        >>> print(neigh.kneighbors([1., 1., 1.])) # doctest: +ELLIPSIS
        (array([[ 0.5]]), array([[2]]...))

        As you can see, it returns [[0.5]], and [[2]], which means that the
        element is at distance 0.5 and is the third element of samples
        (indexes start at 0). You can also query for multiple points:

        >>> X = [[0., 1., 0.], [1., 0., 1.]]
        >>> neigh.kneighbors(X, return_distance=False) # doctest: +ELLIPSIS
        array([[1],
               [2]]...)

        """
        if self._fit_method is None:
            raise NotFittedError("Must fit neighbors before querying.")

        if n_neighbors is None:
            n_neighbors = self.n_neighbors

        if X is not None:
            query_is_train = False
            X = check_array(X, accept_sparse='csr')
        else:
            query_is_train = True
            X = self._fit_X
            # Include an extra neighbor to account for the sample itself being
            # returned, which is removed later
            n_neighbors += 1

        train_size = self._fit_X.shape[0]
        if n_neighbors > train_size:
            raise ValueError(
                "Expected n_neighbors <= %d. Got %d" %
                (train_size, n_neighbors)
            )
        n_samples, _ = X.shape
        sample_range = np.arange(n_samples)[:, None]

        if self._fit_method == 'brute':
            # for efficiency, use squared euclidean distances
            if self.effective_metric_ == 'euclidean':
                dist = pairwise_distances(X, self._fit_X, 'euclidean',
                                          squared=True)
            else:
                dist = pairwise_distances(X, self._fit_X,
                                          self.effective_metric_,
                                          **self.effective_metric_params_)

            neigh_ind = argpartition(dist, n_neighbors - 1, axis=1)
            neigh_ind = neigh_ind[:, :n_neighbors]
            # argpartition doesn't guarantee sorted order, so we sort again
            neigh_ind = neigh_ind[
                sample_range, np.argsort(dist[sample_range, neigh_ind])]

            if return_distance:
                if self.effective_metric_ == 'euclidean':
                    result = np.sqrt(dist[sample_range, neigh_ind]), neigh_ind
                else:
                    result = dist[sample_range, neigh_ind], neigh_ind
            else:
                result = neigh_ind

        elif self._fit_method in ['ball_tree', 'kd_tree']:
            if issparse(X):
                raise ValueError(
                    "%s does not work with sparse matrices. Densify the data, "
                    "or set algorithm='brute'" % self._fit_method)
            result = self._tree.query(X, n_neighbors,
                                      return_distance=return_distance)
        else:
            raise ValueError("internal: _fit_method not recognized")

        if not query_is_train:
            return result

        else:
            # If the query data is the same as the indexed data, we would like
            # to ignore the first nearest neighbor of every sample, i.e
            # the sample itself.
            if return_distance:
                dist, neigh_ind = result
            else:
                neigh_ind = result

            sample_mask = neigh_ind != sample_range

            # Corner case: When the number of duplicates are more
            # than the number of neighbors, the first NN will not
            # be the sample, but a duplicate.
            # In that case mask the first duplicate.
            dup_gr_nbrs = np.all(sample_mask, axis=1)
            sample_mask[:, 0][dup_gr_nbrs] = False

            neigh_ind = np.reshape(
                neigh_ind[sample_mask], (n_samples, n_neighbors - 1))

            if return_distance:
                dist = np.reshape(
                    dist[sample_mask], (n_samples, n_neighbors - 1))
                return dist, neigh_ind
            return neigh_ind

    def kneighbors_graph(self, X=None, n_neighbors=None,
                         mode='connectivity'):
        """Computes the (weighted) graph of k-Neighbors for points in X

        Parameters
        ----------
        X : array-like, last dimension same as that of fit data, optional
            The query point or points.
            If not provided, neighbors of each indexed point are returned.
            In this case, the query point is not considered its own neighbor.

        n_neighbors : int
            Number of neighbors for each sample.
            (default is value passed to the constructor).

        mode : {'connectivity', 'distance'}, optional
            Type of returned matrix: 'connectivity' will return the
            connectivity matrix with ones and zeros, in 'distance' the
            edges are Euclidean distance between points.

        Returns
        -------
        A : sparse matrix in CSR format, shape = [n_samples, n_samples_fit]
            n_samples_fit is the number of samples in the fitted data
            A[i, j] is assigned the weight of edge that connects i to j.

        Examples
        --------
        >>> X = [[0], [3], [1]]
        >>> from sklearn.neighbors import NearestNeighbors
        >>> neigh = NearestNeighbors(n_neighbors=2)
        >>> neigh.fit(X) # doctest: +ELLIPSIS
        NearestNeighbors(algorithm='auto', leaf_size=30, ...)
        >>> A = neigh.kneighbors_graph(X)
        >>> A.toarray()
        array([[ 1.,  0.,  1.],
               [ 0.,  1.,  1.],
               [ 1.,  0.,  1.]])

        See also
        --------
        NearestNeighbors.radius_neighbors_graph
        """
        if n_neighbors is None:
            n_neighbors = self.n_neighbors

        # kneighbors does the None handling.
        if X is not None:
            X = check_array(X, accept_sparse='csr')
            n_samples1 = X.shape[0]
        else:
            n_samples1 = self._fit_X.shape[0]

        n_samples2 = self._fit_X.shape[0]
        n_nonzero = n_samples1 * n_neighbors
        A_indptr = np.arange(0, n_nonzero + 1, n_neighbors)

        # construct CSR matrix representation of the k-NN graph
        if mode == 'connectivity':
            A_data = np.ones(n_samples1 * n_neighbors)
            A_ind = self.kneighbors(X, n_neighbors, return_distance=False)

        elif mode == 'distance':
            A_data, A_ind = self.kneighbors(
                X, n_neighbors, return_distance=True)
            A_data = np.ravel(A_data)

        else:
            raise ValueError(
                'Unsupported mode, must be one of "connectivity" '
                'or "distance" but got "%s" instead' % mode)

        kneighbors_graph = csr_matrix((A_data, A_ind.ravel(), A_indptr),
                                      shape=(n_samples1, n_samples2))

        return kneighbors_graph


class RadiusNeighborsMixin(object):
    """Mixin for radius-based neighbors searches"""

    def radius_neighbors(self, X=None, radius=None, return_distance=True):
        """Finds the neighbors within a given radius of a point or points.

        Return the indices and distances of each point from the dataset
        lying in a ball with size ``radius`` around the points of the query
        array. Points lying on the boundary are included in the results.

        The result points are *not* necessarily sorted by distance to their
        query point.

        Parameters
        ----------
        X : array-like, (n_samples, n_features), optional
            The query point or points.
            If not provided, neighbors of each indexed point are returned.
            In this case, the query point is not considered its own neighbor.

        radius : float
            Limiting distance of neighbors to return.
            (default is the value passed to the constructor).

        return_distance : boolean, optional. Defaults to True.
            If False, distances will not be returned

        Returns
        -------
        dist : array, shape (n_samples,) of arrays
            Array representing the distances to each point, only present if
            return_distance=True. The distance values are computed according
            to the ``metric`` constructor parameter.

        ind : array, shape (n_samples,) of arrays
            An array of arrays of indices of the approximate nearest points
            from the population matrix that lie within a ball of size
            ``radius`` around the query points.

        Examples
        --------
        In the following example, we construct a NeighborsClassifier
        class from an array representing our data set and ask who's
        the closest point to [1, 1, 1]:

        >>> import numpy as np
        >>> samples = [[0., 0., 0.], [0., .5, 0.], [1., 1., .5]]
        >>> from sklearn.neighbors import NearestNeighbors
        >>> neigh = NearestNeighbors(radius=1.6)
        >>> neigh.fit(samples) # doctest: +ELLIPSIS
        NearestNeighbors(algorithm='auto', leaf_size=30, ...)
        >>> rng = neigh.radius_neighbors([1., 1., 1.])
        >>> print(np.asarray(rng[0][0])) # doctest: +ELLIPSIS
        [ 1.5  0.5]
        >>> print(np.asarray(rng[1][0])) # doctest: +ELLIPSIS
        [1 2]

        The first array returned contains the distances to all points which
        are closer than 1.6, while the second array returned contains their
        indices.  In general, multiple points can be queried at the same time.

        Notes
        -----
        Because the number of neighbors of each point is not necessarily
        equal, the results for multiple query points cannot be fit in a
        standard data array.
        For efficiency, `radius_neighbors` returns arrays of objects, where
        each object is a 1D array of indices or distances.
        """
        if self._fit_method is None:
            raise NotFittedError("Must fit neighbors before querying.")

        if X is not None:
            query_is_train = False
            X = check_array(X, accept_sparse='csr')
        else:
            query_is_train = True
            X = self._fit_X

        if radius is None:
            radius = self.radius

        n_samples = X.shape[0]
        if self._fit_method == 'brute':
            # for efficiency, use squared euclidean distances
            if self.effective_metric_ == 'euclidean':
                dist = pairwise_distances(X, self._fit_X, 'euclidean',
                                          squared=True)
                radius *= radius
            else:
                dist = pairwise_distances(X, self._fit_X,
                                          self.effective_metric_,
                                          **self.effective_metric_params_)
<<<<<<< HEAD
            neigh_ind = [np.where(d < radius)[0] for d in dist]

            # if there are the same number of neighbors for each point,
            # we can do a normal array.  Otherwise, we return an object
            # array with elements that are numpy arrays
            try:
                neigh_ind = np.asarray(neigh_ind, dtype=int)
                dtype_F = float
            except ValueError:
                neigh_ind = np.asarray(neigh_ind, dtype='object')
                dtype_F = object
=======

            neigh_ind_list = [np.where(d <= radius)[0] for d in dist]

            # See https://github.com/numpy/numpy/issues/5456
            # if you want to understand why this is initialized this way.
            neigh_ind = np.empty(n_samples, dtype='object')
            neigh_ind[:] = neigh_ind_list
>>>>>>> 09dc09a1

            if return_distance:
                dist_array = np.empty(n_samples, dtype='object')
                if self.effective_metric_ == 'euclidean':
                    dist_list = [np.sqrt(d[neigh_ind[i]])
                                 for i, d in enumerate(dist)]
                else:
                    dist_list = [d[neigh_ind[i]]
                                 for i, d in enumerate(dist)]
                dist_array[:] = dist_list

                results = dist_array, neigh_ind
            else:
                results = neigh_ind

        elif self._fit_method in ['ball_tree', 'kd_tree']:
            if issparse(X):
                raise ValueError(
                    "%s does not work with sparse matrices. Densify the data, "
                    "or set algorithm='brute'" % self._fit_method)
            results = self._tree.query_radius(X, radius,
                                              return_distance=return_distance)
            if return_distance:
                results = results[::-1]
        else:
            raise ValueError("internal: _fit_method not recognized")

        if not query_is_train:
            return results
        else:
            # If the query data is the same as the indexed data, we would like
            # to ignore the first nearest neighbor of every sample, i.e
            # the sample itself.
            if return_distance:
                dist, neigh_ind = results
            else:
                neigh_ind = results

            for ind, ind_neighbor in enumerate(neigh_ind):
                mask = ind_neighbor != ind

                neigh_ind[ind] = ind_neighbor[mask]
                if return_distance:
                    dist[ind] = dist[ind][mask]

            if return_distance:
                return dist, neigh_ind
            return neigh_ind

    def radius_neighbors_graph(self, X=None, radius=None, mode='connectivity'):
        """Computes the (weighted) graph of Neighbors for points in X

        Neighborhoods are restricted the points at a distance lower than
        radius.

        Parameters
        ----------
        X : array-like, shape = [n_samples, n_features], optional
            The query point or points.
            If not provided, neighbors of each indexed point are returned.
            In this case, the query point is not considered its own neighbor.

        radius : float
            Radius of neighborhoods.
            (default is the value passed to the constructor).

        mode : {'connectivity', 'distance'}, optional
            Type of returned matrix: 'connectivity' will return the
            connectivity matrix with ones and zeros, in 'distance' the
            edges are Euclidean distance between points.

        Returns
        -------
        A : sparse matrix in CSR format, shape = [n_samples, n_samples]
            A[i, j] is assigned the weight of edge that connects i to j.

        Examples
        --------
        >>> X = [[0], [3], [1]]
        >>> from sklearn.neighbors import NearestNeighbors
        >>> neigh = NearestNeighbors(radius=1.5)
        >>> neigh.fit(X) # doctest: +ELLIPSIS
        NearestNeighbors(algorithm='auto', leaf_size=30, ...)
        >>> A = neigh.radius_neighbors_graph(X)
        >>> A.toarray()
        array([[ 1.,  0.,  1.],
               [ 0.,  1.,  0.],
               [ 1.,  0.,  1.]])

        See also
        --------
        kneighbors_graph
        """
        if X is not None:
            X = check_array(X, accept_sparse=['csr', 'csc', 'coo'])

        n_samples2 = self._fit_X.shape[0]
        if radius is None:
            radius = self.radius

        # construct CSR matrix representation of the NN graph
        if mode == 'connectivity':
            A_ind = self.radius_neighbors(X, radius,
                                          return_distance=False)
            A_data = None
        elif mode == 'distance':
            dist, A_ind = self.radius_neighbors(X, radius,
                                                return_distance=True)
            A_data = np.concatenate(list(dist))
        else:
            raise ValueError(
                'Unsupported mode, must be one of "connectivity", '
                'or "distance" but got %s instead' % mode)

        n_samples1 = A_ind.shape[0]
        n_neighbors = np.array([len(a) for a in A_ind])
        A_ind = np.concatenate(list(A_ind))
        if A_data is None:
            A_data = np.ones(len(A_ind))
        A_indptr = np.concatenate((np.zeros(1, dtype=int),
                                   np.cumsum(n_neighbors)))

        return csr_matrix((A_data, A_ind, A_indptr),
                          shape=(n_samples1, n_samples2))


class SupervisedFloatMixin(object):
    def fit(self, X, y):
        """Fit the model using X as training data and y as target values

        Parameters
        ----------
        X : {array-like, sparse matrix, BallTree, KDTree}
            Training data. If array or matrix, shape = [n_samples, n_features]

        y : {array-like, sparse matrix}
            Target values, array of float values, shape = [n_samples]
             or [n_samples, n_outputs]
        """
        if not isinstance(X, (KDTree, BallTree)):
            X, y = check_X_y(X, y, "csr", multi_output=True)
        self._y = y
        return self._fit(X)


class SupervisedIntegerMixin(object):
    def fit(self, X, y):
        """Fit the model using X as training data and y as target values

        Parameters
        ----------
        X : {array-like, sparse matrix, BallTree, KDTree}
            Training data. If array or matrix, shape = [n_samples, n_features]

        y : {array-like, sparse matrix}
            Target values of shape = [n_samples] or [n_samples, n_outputs]

        """
        if not isinstance(X, (KDTree, BallTree)):
            X, y = check_X_y(X, y, "csr", multi_output=True)

        if y.ndim == 1 or y.ndim == 2 and y.shape[1] == 1:
            if y.ndim != 1:
                warnings.warn("A column-vector y was passed when a 1d array "
                              "was expected. Please change the shape of y to "
                              "(n_samples, ), for example using ravel().",
                              DataConversionWarning, stacklevel=2)

            self.outputs_2d_ = False
            y = y.reshape((-1, 1))
        else:
            self.outputs_2d_ = True

        self.classes_ = []
        self._y = np.empty(y.shape, dtype=np.int)
        for k in range(self._y.shape[1]):
            classes, self._y[:, k] = np.unique(y[:, k], return_inverse=True)
            self.classes_.append(classes)

        if not self.outputs_2d_:
            self.classes_ = self.classes_[0]
            self._y = self._y.ravel()

        return self._fit(X)


class UnsupervisedMixin(object):
    def fit(self, X, y=None):
        """Fit the model using X as training data

        Parameters
        ----------
        X : {array-like, sparse matrix, BallTree, KDTree}
            Training data. If array or matrix, shape = [n_samples, n_features]
        """
        return self._fit(X)<|MERGE_RESOLUTION|>--- conflicted
+++ resolved
@@ -173,19 +173,11 @@
             self.effective_metric_params_ = {}
         else:
             self.effective_metric_params_ = self.metric_params.copy()
-<<<<<<< HEAD
 
         effective_p = self.effective_metric_params_.get('p', self.p)
         if self.metric in ['wminkowski', 'minkowski']:
             self.effective_metric_params_['p'] = effective_p
 
-=======
-
-        effective_p = self.effective_metric_params_.get('p', self.p)
-        if self.metric in ['wminkowski', 'minkowski']:
-            self.effective_metric_params_['p'] = effective_p
-
->>>>>>> 09dc09a1
         self.effective_metric_ = self.metric
         # For minkowski distance, use more efficient methods where available
         if self.metric == 'minkowski':
@@ -584,19 +576,6 @@
                 dist = pairwise_distances(X, self._fit_X,
                                           self.effective_metric_,
                                           **self.effective_metric_params_)
-<<<<<<< HEAD
-            neigh_ind = [np.where(d < radius)[0] for d in dist]
-
-            # if there are the same number of neighbors for each point,
-            # we can do a normal array.  Otherwise, we return an object
-            # array with elements that are numpy arrays
-            try:
-                neigh_ind = np.asarray(neigh_ind, dtype=int)
-                dtype_F = float
-            except ValueError:
-                neigh_ind = np.asarray(neigh_ind, dtype='object')
-                dtype_F = object
-=======
 
             neigh_ind_list = [np.where(d <= radius)[0] for d in dist]
 
@@ -604,7 +583,6 @@
             # if you want to understand why this is initialized this way.
             neigh_ind = np.empty(n_samples, dtype='object')
             neigh_ind[:] = neigh_ind_list
->>>>>>> 09dc09a1
 
             if return_distance:
                 dist_array = np.empty(n_samples, dtype='object')
