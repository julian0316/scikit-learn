# Authors: Emmanuelle Gouillart <emmanuelle.gouillart@normalesup.org>
#          Gael Varoquaux <gael.varoquaux@normalesup.org>
# License: BSD

import numpy as np
import scipy as sp
from scipy import ndimage

from nose.tools import assert_equal

from ..image import img_to_graph, grid_to_graph
from ..image import extract_patches_2d, reconstruct_from_patches_2d, \
                    PatchExtractor
from ...utils.graph import cs_graph_components


def test_img_to_graph():
    x, y = np.mgrid[:4, :4] - 10
    grad_x = img_to_graph(x)
    grad_y = img_to_graph(y)
    assert_equal(grad_x.nnz, grad_y.nnz)
    # Negative elements are the diagonal: the elements of the original
    # image. Positive elements are the values of the gradient, they
    # should all be equal on grad_x and grad_y
    np.testing.assert_array_equal(grad_x.data[grad_x.data > 0],
                                  grad_y.data[grad_y.data > 0])


def test_grid_to_graph():
    #Checking that the function works with graphs containing no edges
    size = 2
    roi_size = 1
    # Generating two convex parts with one vertex
    # Thus, edges will be empty in _to_graph
    mask = np.zeros((size, size), dtype=np.bool)
    mask[0:roi_size, 0:roi_size] = True
    mask[-roi_size:, -roi_size:] = True
    mask = mask.reshape(size ** 2)
    A = grid_to_graph(n_x=size, n_y=size, mask=mask, return_as=np.ndarray)

    # Checking that the function works whatever the type of mask is
    mask = np.ones((size, size), dtype=np.int16)
    A = grid_to_graph(n_x=size, n_y=size, n_z=size, mask=mask)
    assert(cs_graph_components(A)[0] == 1)


def test_connect_regions():
    lena = sp.lena()
    for thr in (50, 150):
        mask = lena > thr
        graph = img_to_graph(lena, mask)
        assert_equal(ndimage.label(mask)[1], cs_graph_components(graph)[0])


def test_connect_regions_with_grid():
    lena = sp.lena()
    mask = lena > 50
    graph = grid_to_graph(*lena.shape, **{'mask': mask})
    assert_equal(ndimage.label(mask)[1], cs_graph_components(graph)[0])

    mask = lena > 150
    graph = grid_to_graph(*lena.shape, **{'mask': mask, 'dtype': None})
    assert_equal(ndimage.label(mask)[1], cs_graph_components(graph)[0])


def _downsampled_lena():
    lena = sp.lena()
    lena = lena[::2, ::2] + lena[1::2, ::2] + lena[::2, 1::2] + \
           lena[1::2, 1::2]
<<<<<<< HEAD
    lena /= 4.0
    return lena


def _orange_lena():
    lena = _downsampled_lena()
=======
    lena = lena[::2, ::2] + lena[1::2, ::2] + lena[::2, 1::2] + \
           lena[1::2, 1::2]
    lena /= 16.0
    return lena


def _orange_lena(lena=None):
    lena = _downsampled_lena() if lena is None else lena
>>>>>>> f5061843
    lena_color = np.zeros(lena.shape + (3,))
    lena_color[:, :, 0] = 256 - lena
    lena_color[:, :, 1] = 256 - lena / 2
    lena_color[:, :, 2] = 256 - lena / 4
    return lena_color


<<<<<<< HEAD
def _make_images():
    lena = _downsampled_lena()
=======
def _make_images(lena=None):
    lena = _downsampled_lena() if lena is None else lena
>>>>>>> f5061843
    # make a collection of lenas
    images = np.zeros((3,) + lena.shape)
    images[0] = lena
    images[1] = lena + 1
    images[2] = lena + 2
    return images

<<<<<<< HEAD

def test_extract_patches_all():
    lena = _downsampled_lena()
=======
downsampled_lena = _downsampled_lena()
orange_lena = _orange_lena(downsampled_lena)
lena_collection = _make_images(downsampled_lena)


def test_extract_patches_all():
    lena = downsampled_lena
>>>>>>> f5061843
    i_h, i_w = lena.shape
    p_h, p_w = 16, 16
    expected_n_patches = (i_h - p_h + 1) * (i_w - p_w + 1)
    patches = extract_patches_2d(lena, (p_h, p_w))
    assert_equal(patches.shape, (expected_n_patches, p_h, p_w))


def test_extract_patches_all_color():
<<<<<<< HEAD
    lena = _orange_lena()
=======
    lena = orange_lena
>>>>>>> f5061843
    i_h, i_w = lena.shape[:2]
    p_h, p_w = 16, 16
    expected_n_patches = (i_h - p_h + 1) * (i_w - p_w + 1)
    patches = extract_patches_2d(lena, (p_h, p_w))
    assert_equal(patches.shape, (expected_n_patches, p_h, p_w, 3))


def test_extract_patches_all_rect():
<<<<<<< HEAD
    lena = _downsampled_lena()
=======
    lena = downsampled_lena
>>>>>>> f5061843
    lena = lena[:, 32:97]
    i_h, i_w = lena.shape
    p_h, p_w = 16, 12
    expected_n_patches = (i_h - p_h + 1) * (i_w - p_w + 1)

    patches = extract_patches_2d(lena, (p_h, p_w))
    assert_equal(patches.shape, (expected_n_patches, p_h, p_w))


def test_extract_patches_max_patches():
<<<<<<< HEAD
    lena = _downsampled_lena()
=======
    lena = downsampled_lena
>>>>>>> f5061843
    i_h, i_w = lena.shape
    p_h, p_w = 16, 16

    patches = extract_patches_2d(lena, (p_h, p_w), max_patches=100)
    assert_equal(patches.shape, (100, p_h, p_w))


def test_reconstruct_patches_perfect():
<<<<<<< HEAD
    lena = _downsampled_lena()
    i_h, i_w = lena.shape
    p_h, p_w = 16, 16

    patches = extract_patches_2d(lena, (p_h, p_w))
    lena_reconstructed = reconstruct_from_patches_2d(patches, (i_h, i_w))
=======
    lena = downsampled_lena
    p_h, p_w = 16, 16

    patches = extract_patches_2d(lena, (p_h, p_w))
    lena_reconstructed = reconstruct_from_patches_2d(patches, lena.shape)
>>>>>>> f5061843
    np.testing.assert_array_equal(lena, lena_reconstructed)


def test_reconstruct_patches_perfect_color():
<<<<<<< HEAD
    lena = _orange_lena()
=======
    lena = orange_lena
>>>>>>> f5061843
    p_h, p_w = 16, 16

    patches = extract_patches_2d(lena, (p_h, p_w))
    lena_reconstructed = reconstruct_from_patches_2d(patches, lena.shape)
    np.testing.assert_array_equal(lena, lena_reconstructed)


def test_patch_extractor_max_patches():
<<<<<<< HEAD
    lenas = _make_images()
=======
    lenas = lena_collection
>>>>>>> f5061843
    extr = PatchExtractor(patch_size=(8, 8), max_patches=100, random_state=0)
    patches = extr.transform(lenas)
    assert patches.shape == (len(lenas) * 100, 8, 8)


def test_patch_extractor_all_patches():
<<<<<<< HEAD
    lenas = _make_images()
=======
    lenas = lena_collection
    i_h, i_w = lenas.shape[1:3]
    p_h, p_w = 8, 8
    expected_n_patches = len(lenas) * (i_h - p_h + 1) * (i_w - p_w + 1)
    extr = PatchExtractor(patch_size=(p_h, p_w), random_state=0)
    patches = extr.transform(lenas)
    assert patches.shape == (expected_n_patches, p_h, p_w)


def test_patch_extractor_color():
    lenas = _make_images(orange_lena)
>>>>>>> f5061843
    i_h, i_w = lenas.shape[1:3]
    p_h, p_w = 8, 8
    expected_n_patches = len(lenas) * (i_h - p_h + 1) * (i_w - p_w + 1)
    extr = PatchExtractor(patch_size=(p_h, p_w), random_state=0)
    patches = extr.transform(lenas)
<<<<<<< HEAD
    assert patches.shape == (expected_n_patches, p_h, p_w)
=======
    assert patches.shape == (expected_n_patches, p_h, p_w, 3)
>>>>>>> f5061843
<|MERGE_RESOLUTION|>--- conflicted
+++ resolved
@@ -67,14 +67,6 @@
     lena = sp.lena()
     lena = lena[::2, ::2] + lena[1::2, ::2] + lena[::2, 1::2] + \
            lena[1::2, 1::2]
-<<<<<<< HEAD
-    lena /= 4.0
-    return lena
-
-
-def _orange_lena():
-    lena = _downsampled_lena()
-=======
     lena = lena[::2, ::2] + lena[1::2, ::2] + lena[::2, 1::2] + \
            lena[1::2, 1::2]
     lena /= 16.0
@@ -83,7 +75,6 @@
 
 def _orange_lena(lena=None):
     lena = _downsampled_lena() if lena is None else lena
->>>>>>> f5061843
     lena_color = np.zeros(lena.shape + (3,))
     lena_color[:, :, 0] = 256 - lena
     lena_color[:, :, 1] = 256 - lena / 2
@@ -91,13 +82,8 @@
     return lena_color
 
 
-<<<<<<< HEAD
-def _make_images():
-    lena = _downsampled_lena()
-=======
 def _make_images(lena=None):
     lena = _downsampled_lena() if lena is None else lena
->>>>>>> f5061843
     # make a collection of lenas
     images = np.zeros((3,) + lena.shape)
     images[0] = lena
@@ -105,11 +91,6 @@
     images[2] = lena + 2
     return images
 
-<<<<<<< HEAD
-
-def test_extract_patches_all():
-    lena = _downsampled_lena()
-=======
 downsampled_lena = _downsampled_lena()
 orange_lena = _orange_lena(downsampled_lena)
 lena_collection = _make_images(downsampled_lena)
@@ -117,7 +98,6 @@
 
 def test_extract_patches_all():
     lena = downsampled_lena
->>>>>>> f5061843
     i_h, i_w = lena.shape
     p_h, p_w = 16, 16
     expected_n_patches = (i_h - p_h + 1) * (i_w - p_w + 1)
@@ -126,11 +106,7 @@
 
 
 def test_extract_patches_all_color():
-<<<<<<< HEAD
-    lena = _orange_lena()
-=======
     lena = orange_lena
->>>>>>> f5061843
     i_h, i_w = lena.shape[:2]
     p_h, p_w = 16, 16
     expected_n_patches = (i_h - p_h + 1) * (i_w - p_w + 1)
@@ -139,11 +115,7 @@
 
 
 def test_extract_patches_all_rect():
-<<<<<<< HEAD
-    lena = _downsampled_lena()
-=======
     lena = downsampled_lena
->>>>>>> f5061843
     lena = lena[:, 32:97]
     i_h, i_w = lena.shape
     p_h, p_w = 16, 12
@@ -154,11 +126,7 @@
 
 
 def test_extract_patches_max_patches():
-<<<<<<< HEAD
-    lena = _downsampled_lena()
-=======
     lena = downsampled_lena
->>>>>>> f5061843
     i_h, i_w = lena.shape
     p_h, p_w = 16, 16
 
@@ -167,29 +135,16 @@
 
 
 def test_reconstruct_patches_perfect():
-<<<<<<< HEAD
-    lena = _downsampled_lena()
-    i_h, i_w = lena.shape
-    p_h, p_w = 16, 16
-
-    patches = extract_patches_2d(lena, (p_h, p_w))
-    lena_reconstructed = reconstruct_from_patches_2d(patches, (i_h, i_w))
-=======
     lena = downsampled_lena
     p_h, p_w = 16, 16
 
     patches = extract_patches_2d(lena, (p_h, p_w))
     lena_reconstructed = reconstruct_from_patches_2d(patches, lena.shape)
->>>>>>> f5061843
     np.testing.assert_array_equal(lena, lena_reconstructed)
 
 
 def test_reconstruct_patches_perfect_color():
-<<<<<<< HEAD
-    lena = _orange_lena()
-=======
     lena = orange_lena
->>>>>>> f5061843
     p_h, p_w = 16, 16
 
     patches = extract_patches_2d(lena, (p_h, p_w))
@@ -198,20 +153,13 @@
 
 
 def test_patch_extractor_max_patches():
-<<<<<<< HEAD
-    lenas = _make_images()
-=======
     lenas = lena_collection
->>>>>>> f5061843
     extr = PatchExtractor(patch_size=(8, 8), max_patches=100, random_state=0)
     patches = extr.transform(lenas)
     assert patches.shape == (len(lenas) * 100, 8, 8)
 
 
 def test_patch_extractor_all_patches():
-<<<<<<< HEAD
-    lenas = _make_images()
-=======
     lenas = lena_collection
     i_h, i_w = lenas.shape[1:3]
     p_h, p_w = 8, 8
@@ -223,14 +171,8 @@
 
 def test_patch_extractor_color():
     lenas = _make_images(orange_lena)
->>>>>>> f5061843
     i_h, i_w = lenas.shape[1:3]
     p_h, p_w = 8, 8
     expected_n_patches = len(lenas) * (i_h - p_h + 1) * (i_w - p_w + 1)
     extr = PatchExtractor(patch_size=(p_h, p_w), random_state=0)
-    patches = extr.transform(lenas)
-<<<<<<< HEAD
-    assert patches.shape == (expected_n_patches, p_h, p_w)
-=======
-    assert patches.shape == (expected_n_patches, p_h, p_w, 3)
->>>>>>> f5061843
+    patches = extr.transform(lenas)